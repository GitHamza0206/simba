--- conflicted
+++ resolved
@@ -1,10 +1,6 @@
 [tool.poetry]
 name = "simba-core"
-<<<<<<< HEAD
-version = "0.1.1"
-=======
 version = "0.2.0"
->>>>>>> 821f5eac
 description = "Knowledge Management System that connects to your RAG system"
 authors = ["GitHamza0206 <zeroualihamza0206@gmail.com>"]
 readme = "README.md"
