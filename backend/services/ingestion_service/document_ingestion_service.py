--- conflicted
+++ resolved
@@ -155,7 +155,6 @@
 
             # Update document states based on their chunks in store
             for simba_doc in db_docs:
-<<<<<<< HEAD
                 doc_chunks = set(chunk.id for chunk in simba_doc.documents)
                 chunks_in_store = doc_chunks.intersection(set(store_chunks_id))
                 
@@ -202,27 +201,6 @@
                 raise ValueError(f"Failed to remove all orphaned chunks: {remaining_orphans}")
 
             logger.info("Store synchronization completed successfully")
-=======
-                # Check if ANY chunks of this document exist in vector store
-                chunks_exist = any(
-                    self.vector_store.chunk_in_store(chunk.id) 
-                    for chunk in simba_doc.documents
-                )
-                
-                # Only update if there's a mismatch AND we're not in the middle of embedding
-                if chunks_exist != simba_doc.metadata.enabled:
-                    # Double check the chunks are really there or not there
-                    double_check = any(
-                        self.vector_store.get_document(chunk.id) is not None
-                        for chunk in simba_doc.documents
-                    )
-                    
-                    if double_check == chunks_exist:  # Only update if both checks agree
-                        simba_doc.metadata.enabled = chunks_exist
-                        self.database.update_document(simba_doc.id, simba_doc)
-                        logger.info(f"Document {simba_doc.id} {'enabled' if chunks_exist else 'disabled'}")
-            
->>>>>>> 9fe211b1
             return True
 
         except Exception as e:
